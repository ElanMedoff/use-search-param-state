--- conflicted
+++ resolved
@@ -198,11 +198,8 @@
      * A React hook to return the current URL. This hook is expected to re-render when the
      * URL changes.
      *
-<<<<<<< HEAD
-=======
      * `useURLSearchParams` defaults to an internal hook.
      *
->>>>>>> 4e830006
      * See MDN's documentation on the [URLSearchParams](https://developer.mozilla.org/en-US/docs/Web/API/URLSearchParams/URLSearchParams)
      * object for more info.
      */
