import React from "react";
import {
  defaultParse,
  defaultStringify,
  defaultIsEmptySearchParam,
  isWindowUndefined,
} from "./helpers";

function useEffectOnce(effect: React.EffectCallback) {
  // eslint-disable-next-line react-hooks/exhaustive-deps
  React.useEffect(effect, []);
}

interface UseSearchParamStateOptions<T> {
  /**
   * @param `unsanitized` The raw string pulled from the URL search param.
   * @returns The sanitized string.
   */
  sanitize?: (unsanitized: string) => string;
  /**
   * @param `unparsed` The result of `sanitize` is passed as the `unparsed` argument to `parse`.
   * @returns A parsed value of the type `T` i.e. the type of `initialState`.
   */
  parse?: (unparsed: string) => T;
  /**
   * `validate` is expected to validate and return the `unvalidated` argument passed to it (presumably of type `T`), or throw an error. If an error is thrown, `onError` is called and `useSearchParamState` returns the initial state.
   *
   * @param `unvalidated` The result of `parse` is passed as the `unvalidated` argument to `validate`.
   * @returns The `unvalidated` argument, now validated as of type `T`.
   */
  validate?: (unvalidated: unknown) => T;
  /**
   * @param `valToStringify` The search param to stringify before setting it in the URL.
   * @returns The stringified search param.
   */
  stringify?: (valToStringify: T) => string;
  /**
   * A value of type `string` or `URL`.
   *
   * When passed, `serverSideURL` will be used when `window` is `undefined` to access the URL search param. This is useful for generating content on the server, i.e. with Next.js.
   */
  serverSideURL?: string | URL;
  /**
   * A `boolean`.
   *
   * When calling the `setState` function returned by `useSearchParamState`, `pushState` will be called to set the URL search param with the latest React state value. If setting the search param in the URL throws an error, and `rollbackOnError` is set to `true`, the local React state will "rollback" to its previous value.
   */
  rollbackOnError?: boolean;
  /**
   * @param `href` The `href` to set as the URL when calling the `setState` function returned by `useSearchParamState`.
   * @returns
   */
  pushState?: (href: string) => void;
  /**
   * @param `e` The error caught in one of `useSearchParamState`'s `try` `catch` blocks.
   * @returns
   */
  onError?: (e: unknown) => void;
  deleteEmptySearchParam?: boolean;
  isEmptySearchParam?: (parsedSearchParam: T) => boolean;
}

export type UseBuildSearchParamStateOptions = Omit<
  UseSearchParamStateOptions<unknown>,
  "validate" | "serverSideURL"
>;
type UseSearchParamStateParams<T> = [
  searchParam: string,
  initialState: T,
  hookOptions?: UseSearchParamStateOptions<T>,
];

type UseSearchParamStateType = <T>(
  ...args: UseSearchParamStateParams<T>
) => readonly [T, (newVal: T | ((currVal: T) => T)) => void];

const SearchParamStateContext = React.createContext<
  UseSearchParamStateType | undefined
>(undefined);

function SearchParamStateProvider({
  children,
  options: buildOptions = {},
}: {
  children: React.ReactNode;
  options?: UseBuildSearchParamStateOptions;
}) {
  const useSearchParamState = useBuildSearchParamState(buildOptions);

  return (
    <SearchParamStateContext.Provider value={useSearchParamState}>
      {children}
    </SearchParamStateContext.Provider>
  );
}

function useBuildSearchParamState(
  buildOptions: UseBuildSearchParamStateOptions = {}
) {
  const [globalSearchParams, setGlobalSearchParams] = React.useState<
    Record<string, any>
  >({});

  return function useSearchParamState<T>(
    /**
     * The name of the URL search param to read from and write to.
     *
     * See MDN's documentation on [URLSearchParams](https://developer.mozilla.org/en-US/docs/Web/API/URLSearchParams) for more info.
     */
    searchParam: string,
    /**
     * The initial state returned by `useSearchParamState` if no valid URL search param is present to read from.
     *
     * Note that if `sanitize`, `parse`, or `validate` throw an error, the initial state is set in the URL and returned by `useSearchParamState`.
     */
    initialState: T,
    /**
     * Options passed by a particular instance of `useSearchParamState`.
     *
     * When an option is passed to both `useSearchParamState` and `SearchParamStateProvider`, only the option passed to `useSearchParamState` is respected. The exception is an `onError` option passed to both, in which case both `onError`s are called.
     */
    hookOptions: UseSearchParamStateOptions<T> = {}
  ) {
    const stringify =
      hookOptions.stringify ?? buildOptions.stringify ?? defaultStringify;
    const parse =
      hookOptions.parse ??
      (buildOptions.parse as (unparsed: string) => T) ??
      (defaultParse as (unparsed: string) => T);
    const rollbackOnError =
      hookOptions.rollbackOnError ?? buildOptions.rollbackOnError ?? false;
    const pushState =
      hookOptions.pushState ??
      buildOptions.pushState ??
      ((href: string) => {
        window.history.pushState({}, "", href);
      });
    const sanitize = hookOptions.sanitize ?? buildOptions.sanitize;
    const deleteEmptySearchParam =
      hookOptions.deleteEmptySearchParam ??
      buildOptions.deleteEmptySearchParam ??
      false;

    const isEmptySearchParam =
      hookOptions.isEmptySearchParam ??
      buildOptions.isEmptySearchParam ??
      defaultIsEmptySearchParam;

    const { validate, serverSideURL } = hookOptions;

    const [isFirstRender, setIsFirstRender] = React.useState(true);

    const setState = React.useCallback(
      (newState: T) => {
        setGlobalSearchParams((prev) => {
          return {
            ...prev,
            [searchParam]: newState,
          };
        });
      },
      [searchParam]
    );

    const maybeGetHref = React.useCallback(() => {
      if (isWindowUndefined()) {
        if (serverSideURL instanceof URL) {
          return serverSideURL.toString();
        }
        if (typeof serverSideURL === "string") {
          return serverSideURL;
        }
        return null;
      }
      return window.location.href;
    }, [serverSideURL]);

    const safelySetUrlState = React.useCallback(
      (value: T) => {
        try {
          const href = maybeGetHref();
          if (href === null) {
            return { success: false };
          }
          const url = new URL(href);
          if (deleteEmptySearchParam && isEmptySearchParam(value)) {
            url.searchParams.delete(searchParam);
            pushState(url.href);
            return { success: true };
          }

          const stringified = stringify(value);
          url.searchParams.set(searchParam, stringified);
          pushState(url.href);
          return { success: true };
        } catch (e) {
          hookOptions.onError?.(e);
          buildOptions.onError?.(e);
          return { success: false };
        }
      },
<<<<<<< HEAD
      [maybeGetHref, deleteEmptySearchParam]
=======
      // avoid putting non-primitives passed by the consumer in the dep array
      [maybeGetHref]
>>>>>>> 7c8d20cb
    );

    const getSearchParam = React.useCallback(() => {
      try {
        const href = maybeGetHref();
        if (href === null) {
          return initialState;
        }

        const url = new URL(href);
        const urlParams = url.searchParams;
        const initialParamState = urlParams.get(searchParam);
        if (initialParamState === null) {
          safelySetUrlState(initialState);
          return initialState;
        }

        const sanitized =
          sanitize instanceof Function
            ? sanitize(initialParamState)
            : initialParamState;
        const parsed = parse(sanitized);

        // TODO: where should this be? before validating or after?
        if (deleteEmptySearchParam && isEmptySearchParam(parsed)) {
          safelySetUrlState(parsed);
          return initialState;
        }

        const validated =
          validate instanceof Function ? validate(parsed) : parsed;

        return validated;
      } catch (e) {
        hookOptions.onError?.(e);
        buildOptions.onError?.(e);

        safelySetUrlState(initialState);
        return initialState;
      }
      // avoid putting non-primitives passed by the consumer in the dep array
    }, [maybeGetHref, safelySetUrlState, searchParam]);

    React.useEffect(() => {
      const onEvent = () => {
        setState(getSearchParam());
      };

      window.addEventListener("popstate", onEvent);
      window.addEventListener("pushstate", onEvent);
      window.addEventListener("replacestate", onEvent);

      return () => {
        window.removeEventListener("popstate", onEvent);
        window.removeEventListener("pushstate", onEvent);
        window.removeEventListener("replacestate", onEvent);
      };
    }, [getSearchParam, setState]);

    const [serverState] = React.useState<T>(() => {
      return getSearchParam();
    });

    useEffectOnce(() => {
      setState(serverState);
      setIsFirstRender(false);
    });

    const currSearchParamState = isFirstRender
      ? serverState
      : (globalSearchParams[searchParam] as T);

    const wrappedSetState = React.useCallback(
      (newVal: T | ((currVal: T) => T)) => {
        if (newVal instanceof Function) {
          const { success } = safelySetUrlState(newVal(currSearchParamState));

          if (success || !rollbackOnError) {
            setState(newVal(currSearchParamState));
          }
          return;
        }

        const { success } = safelySetUrlState(newVal);
        if (success || !rollbackOnError) {
          setState(newVal);
        }
      },
      [rollbackOnError, safelySetUrlState, setState, currSearchParamState]
    );

    return [currSearchParamState, wrappedSetState] as const;
  };
}

function useSearchParamStateContext<T>(...args: UseSearchParamStateParams<T>) {
  const context = React.useContext(SearchParamStateContext);
  if (context === undefined) {
    throw new Error(
      "useSearchParamState can only be called by a component that is a child of SearchParamStateProvider."
    );
  }
  return context(...args);
}

export {
  SearchParamStateProvider,
  useSearchParamStateContext as useSearchParamState,
};
export type { UseSearchParamStateOptions };<|MERGE_RESOLUTION|>--- conflicted
+++ resolved
@@ -199,12 +199,8 @@
           return { success: false };
         }
       },
-<<<<<<< HEAD
+      // avoid putting non-primitives passed by the consumer in the dep array
       [maybeGetHref, deleteEmptySearchParam]
-=======
-      // avoid putting non-primitives passed by the consumer in the dep array
-      [maybeGetHref]
->>>>>>> 7c8d20cb
     );
 
     const getSearchParam = React.useCallback(() => {
